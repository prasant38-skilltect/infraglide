import { useState, useRef, useEffect } from "react";
import { useMutation } from "@tanstack/react-query";
import Sidebar from "@/components/layout/sidebar";
import { Card, CardContent, CardHeader, CardTitle } from "@/components/ui/card";
import { Button } from "@/components/ui/button";
import { Input } from "@/components/ui/input";
import { ScrollArea } from "@/components/ui/scroll-area";
import { Badge } from "@/components/ui/badge";
import {
  Bot,
  Send,
  Copy,
  ExternalLink,
  User,
  Sparkles,
  Code,
  CheckCircle,
  AlertCircle,
} from "lucide-react";
import { useToast } from "@/hooks/use-toast";
import { apiRequest } from "@/lib/queryClient";

interface Message {
  id: string;
  role: "user" | "assistant";
  content: string;
  timestamp: Date;
  terraformJson?: any;
  hasError?: boolean;
}

export default function AskJane() {
  const [messages, setMessages] = useState<Message[]>([
    {
      id: "1",
      role: "assistant",
      content:
        'Hi! I\'m Jane, your infrastructure assistant. I can help you with:\n\n• Terraform configurations for AWS, Azure, and GCP\n• Cloud architecture best practices\n• Infrastructure deployment guidance\n• Pipeline design recommendations\n\nJust ask me something like "Create an AWS S3 bucket" or "Show me Terraform for Google Compute Engine"!',
      timestamp: new Date(),
    },
  ]);
  const [inputMessage, setInputMessage] = useState("");
  const scrollAreaRef = useRef<HTMLDivElement>(null);
  const { toast } = useToast();

  const askJaneMutation = useMutation({
    mutationFn: async (message: string) => {
<<<<<<< HEAD
      console.log("Sending message to Ask Jane:", message);
      const response = await apiRequest("/api/ask-jane", {
=======
	    alert("1")
      return apiRequest("/api/ask-jane", {
>>>>>>> 54ffa055
        method: "POST",
        body: { message }, // Let apiRequest handle the JSON.stringify
      });
      console.log("Ask Jane response status:", response.status);
      if (!response.ok) {
        throw new Error(`HTTP ${response.status}: ${response.statusText}`);
      }
      const data = await response.json();
      console.log("Ask Jane response data:", data);
      return data;
    },
    onSuccess: (data) => {
      alert(`SUCCESS: Received data: ${JSON.stringify(data)}`);
      const assistantMessage: Message = {
        id: Date.now().toString(),
        role: "assistant",
        content: data.response || "No response content",
        timestamp: new Date(),
        terraformJson: data.terraformJson,
        hasError: data.hasError,
      };
      alert(`Created message: ${JSON.stringify(assistantMessage)}`);
      setMessages((prev) => {
        const newMessages = [...prev, assistantMessage];
        alert(`Previous: ${prev.length}, New: ${newMessages.length}`);
        return newMessages;
      });
    },
    onError: (error) => {
      console.error("Ask Jane error:", error);
      const errorMessage: Message = {
        id: Date.now().toString(),
        role: "assistant",
        content:
          "Sorry, I'm having trouble processing your request right now. Please try again.",
        timestamp: new Date(),
        hasError: true,
      };
      setMessages((prev) => [...prev, errorMessage]);
    },
  });

  useEffect(() => {
    if (scrollAreaRef.current) {
      scrollAreaRef.current.scrollTop = scrollAreaRef.current.scrollHeight;
    }
  }, [messages]);

  const handleSendMessage = () => {
    if (!inputMessage.trim()) return;

    alert(`Sending message: ${inputMessage}`);

    const userMessage: Message = {
      id: Date.now().toString(),
      role: "user",
      content: inputMessage,
      timestamp: new Date(),
    };

    alert(`Adding user message to state`);
    setMessages((prev) => {
      const newMessages = [...prev, userMessage];
      alert(
        `User messages: Before: ${prev.length}, After: ${newMessages.length}`,
      );
      return newMessages;
    });

    alert(`Calling API mutation`);
    askJaneMutation.mutate(inputMessage);
    setInputMessage("");
  };

  const handleKeyPress = (e: React.KeyboardEvent) => {
    if (e.key === "Enter" && !e.shiftKey) {
      e.preventDefault();
      handleSendMessage();
    }
  };

  const copyToClipboard = (text: string) => {
    navigator.clipboard.writeText(text);
    toast({
      title: "Copied",
      description: "Content copied to clipboard",
    });
  };

  const openInPipelineDesigner = (terraformJson: any) => {
    // Convert Terraform JSON to pipeline format
    const pipelineData = {
      name: `Generated Pipeline ${new Date().toLocaleDateString()}`,
      description: "Generated from Jane's Terraform configuration",
      provider: detectProvider(terraformJson),
      region: detectRegion(terraformJson),
      components: convertTerraformToPipelineComponents(terraformJson),
      connections: [],
    };

    sessionStorage.setItem("importedPipeline", JSON.stringify(pipelineData));
    window.open("/pipeline", "_blank");

    toast({
      title: "Pipeline Opened",
      description: "Terraform configuration loaded in Pipeline Designer",
    });
  };

  const detectProvider = (terraformJson: any): string => {
    if (!terraformJson?.resource) return "AWS";

    const resources = Object.keys(terraformJson.resource);
    if (resources.some((r) => r.startsWith("aws_"))) return "AWS";
    if (resources.some((r) => r.startsWith("azurerm_"))) return "Azure";
    if (resources.some((r) => r.startsWith("google_"))) return "GCP";

    return "AWS";
  };

  const detectRegion = (terraformJson: any): string => {
    if (!terraformJson?.resource) return "us-east-1";

    const provider = detectProvider(terraformJson);
    switch (provider) {
      case "AWS":
        return "us-east-1";
      case "Azure":
        return "eastus";
      case "GCP":
        return "us-central1";
      default:
        return "us-east-1";
    }
  };

  const convertTerraformToPipelineComponents = (terraformJson: any): any[] => {
    const components = [];
    let index = 0;

    if (!terraformJson?.resource) return components;

    Object.entries(terraformJson.resource).forEach(
      ([resourceType, resources]: [string, any]) => {
        Object.entries(resources).forEach(
          ([resourceName, config]: [string, any]) => {
            const component = {
              id: `node-${index++}`,
              type: "cloudComponent",
              position: {
                x: 100 + index * 200,
                y: 100 + Math.floor(index / 3) * 150,
              },
              data: {
                type: mapTerraformTypeToComponent(resourceType),
                label: resourceName,
                config: config,
                provider: detectProvider(terraformJson),
              },
            };
            components.push(component);
          },
        );
      },
    );

    return components;
  };

  const mapTerraformTypeToComponent = (terraformType: string): string => {
    const mapping: Record<string, string> = {
      aws_s3_bucket: "aws-s3",
      aws_instance: "aws-ec2",
      aws_db_instance: "aws-rds",
      aws_vpc: "aws-vpc",
      aws_lb: "aws-alb",
      azurerm_storage_account: "azure-storage",
      azurerm_virtual_machine: "azure-vm",
      azurerm_sql_database: "azure-sql",
      azurerm_virtual_network: "azure-vnet",
      azurerm_lb: "azure-load-balancer",
      google_storage_bucket: "gcp-storage",
      google_compute_instance: "gcp-compute",
      google_sql_database_instance: "gcp-sql",
      google_compute_network: "gcp-vpc",
      google_compute_url_map: "gcp-load-balancer",
    };

    return mapping[terraformType] || "aws-ec2";
  };
  console.log("AI message...", messages);

  return (
    <div className="min-h-screen bg-gray-50 flex">
      <Sidebar />

      <div className="flex-1 p-8">
        <div className="max-w-4xl mx-auto h-full flex flex-col">
          {/* Header */}
          <div className="mb-6">
            <h1 className="text-3xl font-bold text-gray-900 flex items-center gap-3">
              <Bot className="w-8 h-8 text-blue-600" />
              Ask Jane
            </h1>
            <p className="text-gray-600 mt-2">
              Your AI infrastructure assistant for Terraform and cloud
              architecture
            </p>
          </div>

          {/* Chat Container */}
          <Card className="flex-1 flex flex-col">
            <CardHeader className="pb-4">
              <CardTitle className="flex items-center gap-2">
                <Sparkles className="w-5 h-5 text-blue-600" />
                Conversation
              </CardTitle>
            </CardHeader>

            <CardContent className="flex-1 flex flex-col p-0">
              {/* Messages */}
              <ScrollArea className="flex-1 px-6" ref={scrollAreaRef}>
                <div className="space-y-4 pb-4">
                  {messages.map((message) => (
                    <div
                      key={message.id}
                      className={`flex gap-3 ${message.role === "user" ? "justify-end" : "justify-start"}`}
                    >
                      {message.role === "assistant" && (
                        <div className="w-8 h-8 rounded-full bg-blue-100 flex items-center justify-center flex-shrink-0 mt-1">
                          <Bot className="w-4 h-4 text-blue-600" />
                        </div>
                      )}

                      <div
                        className={`max-w-2xl ${message.role === "user" ? "order-1" : ""}`}
                      >
                        <div
                          className={`rounded-lg p-4 ${
                            message.role === "user"
                              ? "bg-blue-600 text-white"
                              : message.hasError
                                ? "bg-red-50 border border-red-200"
                                : "bg-gray-100"
                          }`}
                        >
                          <div className="whitespace-pre-wrap">
                            {message.content}
                          </div>

                          {message.terraformJson && (
                            <div className="mt-4 space-y-3">
                              <div className="flex items-center gap-2">
                                <Code className="w-4 h-4" />
                                <span className="font-medium">
                                  Terraform Configuration
                                </span>
                              </div>

                              <div className="bg-gray-900 text-green-400 p-4 rounded-lg text-sm font-mono overflow-x-auto">
                                <pre>
                                  {JSON.stringify(
                                    message.terraformJson,
                                    null,
                                    2,
                                  )}
                                </pre>
                              </div>

                              <div className="flex gap-2">
                                <Button
                                  size="sm"
                                  variant="outline"
                                  onClick={() =>
                                    copyToClipboard(
                                      JSON.stringify(
                                        message.terraformJson,
                                        null,
                                        2,
                                      ),
                                    )
                                  }
                                >
                                  <Copy className="w-3 h-3 mr-1" />
                                  Copy JSON
                                </Button>
                                <Button
                                  size="sm"
                                  onClick={() =>
                                    openInPipelineDesigner(
                                      message.terraformJson,
                                    )
                                  }
                                >
                                  <ExternalLink className="w-3 h-3 mr-1" />
                                  Open in Pipeline Designer
                                </Button>
                              </div>
                            </div>
                          )}
                        </div>

                        <div className="text-xs text-gray-500 mt-1 flex items-center gap-2">
                          {message.role === "assistant" && message.hasError && (
                            <AlertCircle className="w-3 h-3 text-red-500" />
                          )}
                          {message.timestamp.toLocaleTimeString()}
                        </div>
                      </div>

                      {message.role === "user" && (
                        <div className="w-8 h-8 rounded-full bg-gray-200 flex items-center justify-center flex-shrink-0 mt-1">
                          <User className="w-4 h-4 text-gray-600" />
                        </div>
                      )}
                    </div>
                  ))}

                  {askJaneMutation.isPending && (
                    <div className="flex gap-3 justify-start">
                      <div className="w-8 h-8 rounded-full bg-blue-100 flex items-center justify-center flex-shrink-0 mt-1">
                        <Bot className="w-4 h-4 text-blue-600" />
                      </div>
                      <div className="bg-gray-100 rounded-lg p-4">
                        <div className="flex items-center gap-2">
                          <div className="w-2 h-2 bg-blue-600 rounded-full animate-bounce"></div>
                          <div className="w-2 h-2 bg-blue-600 rounded-full animate-bounce delay-100"></div>
                          <div className="w-2 h-2 bg-blue-600 rounded-full animate-bounce delay-200"></div>
                          <span className="text-sm text-gray-600 ml-2">
                            Jane is thinking...
                          </span>
                        </div>
                      </div>
                    </div>
                  )}
                </div>
              </ScrollArea>

              {/* Input */}
              <div className="border-t p-4">
                <div className="flex gap-2">
                  <Input
                    placeholder="Ask Jane about infrastructure, Terraform, or cloud services..."
                    value={inputMessage}
                    onChange={(e) => setInputMessage(e.target.value)}
                    onKeyPress={handleKeyPress}
                    disabled={askJaneMutation.isPending}
                    className="flex-1"
                  />
                  <Button
                    onClick={handleSendMessage}
                    disabled={!inputMessage.trim() || askJaneMutation.isPending}
                  >
                    <Send className="w-4 h-4" />
                  </Button>
                </div>
              </div>
            </CardContent>
          </Card>

          {/* Quick Actions */}
          <div className="mt-4 flex flex-wrap gap-2">
            <Badge
              variant="outline"
              className="cursor-pointer hover:bg-gray-100"
              onClick={() =>
                setInputMessage("Create an AWS S3 bucket with versioning")
              }
            >
              AWS S3 Example
            </Badge>
            <Badge
              variant="outline"
              className="cursor-pointer hover:bg-gray-100"
              onClick={() =>
                setInputMessage("Show me Terraform for Google Compute Engine")
              }
            >
              GCP Compute Example
            </Badge>
            <Badge
              variant="outline"
              className="cursor-pointer hover:bg-gray-100"
              onClick={() => setInputMessage("Create Azure SQL Database")}
            >
              Azure SQL Example
            </Badge>
            <Badge
              variant="outline"
              className="cursor-pointer hover:bg-gray-100"
              onClick={() =>
                setInputMessage("Best practices for cloud architecture")
              }
            >
              Architecture Tips
            </Badge>
          </div>
        </div>
      </div>
    </div>
  );
}<|MERGE_RESOLUTION|>--- conflicted
+++ resolved
@@ -45,13 +45,7 @@
 
   const askJaneMutation = useMutation({
     mutationFn: async (message: string) => {
-<<<<<<< HEAD
-      console.log("Sending message to Ask Jane:", message);
-      const response = await apiRequest("/api/ask-jane", {
-=======
-	    alert("1")
       return apiRequest("/api/ask-jane", {
->>>>>>> 54ffa055
         method: "POST",
         body: { message }, // Let apiRequest handle the JSON.stringify
       });
